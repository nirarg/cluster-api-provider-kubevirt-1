/*
Copyright 2021 The Kubernetes Authors.

Licensed under the Apache License, Version 2.0 (the "License");
you may not use this file except in compliance with the License.
You may obtain a copy of the License at

    http://www.apache.org/licenses/LICENSE-2.0

Unless required by applicable law or agreed to in writing, software
distributed under the License is distributed on an "AS IS" BASIS,
WITHOUT WARRANTIES OR CONDITIONS OF ANY KIND, either express or implied.
See the License for the specific language governing permissions and
limitations under the License.
*/

package controllers

import (
	gocontext "context"
	"time"

	"github.com/golang/mock/gomock"
	. "github.com/onsi/ginkgo"
	"github.com/onsi/ginkgo/extensions/table"
	. "github.com/onsi/gomega"
	"github.com/pkg/errors"
	"sigs.k8s.io/cluster-api-provider-kubevirt/pkg/context"
	"sigs.k8s.io/cluster-api-provider-kubevirt/pkg/testing"
	"sigs.k8s.io/cluster-api-provider-kubevirt/pkg/workloadcluster/mock"
	"sigs.k8s.io/controller-runtime/pkg/client"
	"sigs.k8s.io/controller-runtime/pkg/client/fake"

	corev1 "k8s.io/api/core/v1"
	metav1 "k8s.io/apimachinery/pkg/apis/meta/v1"
	"k8s.io/apimachinery/pkg/runtime"
	kubevirtv1 "kubevirt.io/api/core/v1"
	infrav1 "sigs.k8s.io/cluster-api-provider-kubevirt/api/v1alpha4"
	clusterv1 "sigs.k8s.io/cluster-api/api/v1alpha4"
	ctrl "sigs.k8s.io/controller-runtime"
)

var (
	mockCtrl *gomock.Controller

	clusterName         string
	kubevirtClusterName string
	kubevirtCluster     *infrav1.KubevirtCluster
	cluster             *clusterv1.Cluster

	machineName             string
	kubevirtMachineName     string
	kubevirtMachine         *infrav1.KubevirtMachine
	kubevirtMachineNotExist *infrav1.KubevirtMachine
	machine                 *clusterv1.Machine

	anotherMachineName         string
	anotherKubevirtMachineName string
	anotherKubevirtMachine     *infrav1.KubevirtMachine
	anotherMachine             *clusterv1.Machine

	vm  *kubevirtv1.VirtualMachine
	vmi *kubevirtv1.VirtualMachineInstance

	sshKeySecretName    string
	bootstrapSecretName string

	sshKeySecret            *corev1.Secret
	bootstrapSecret         *corev1.Secret
	bootstrapUserDataSecret *corev1.Secret

	fakeClient                client.Client
	kubevirtMachineReconciler KubevirtMachineReconciler
	fakeWorkloadClusterClient client.Client
)

var _ = Describe("KubevirtClusterToKubevirtMachines", func() {

	BeforeEach(func() {
		clusterName = "test-cluster"
		kubevirtClusterName = "test-kubevirt-cluster"
		kubevirtCluster = testing.NewKubevirtCluster(clusterName, kubevirtClusterName)
		cluster = testing.NewCluster(clusterName, kubevirtCluster)

		machineName = "test-machine"
		kubevirtMachineName = "test-kubevirt-machine"
		kubevirtMachine = testing.NewKubevirtMachine(kubevirtMachineName, machineName)
		machine = testing.NewMachine(clusterName, machineName, kubevirtMachine)

		anotherMachineName = "another-test-machine"
		anotherKubevirtMachineName = "another-test-kubevirt-machine"
		anotherKubevirtMachine = testing.NewKubevirtMachine(anotherKubevirtMachineName, anotherMachineName)
		anotherMachine = testing.NewMachine(clusterName, anotherMachineName, anotherKubevirtMachine)

		objects := []client.Object{
			cluster,
			kubevirtCluster,
			machine,
			anotherMachine,
			// add one more machine without corresponding kubevirt machine, to test that no request is created for it
			testing.NewMachine(clusterName, "machine-without-corresponding-kubevirt-machine", nil),
		}
		fakeClient = fake.NewClientBuilder().WithScheme(setupScheme()).WithObjects(objects...).Build()
		kubevirtMachineReconciler = KubevirtMachineReconciler{
			Client: fakeClient,
		}
	})

	AfterEach(func() {})

	It("should generate requests for all Kubevirt machines in the cluster", func() {
		out := kubevirtMachineReconciler.KubevirtClusterToKubevirtMachines(kubevirtCluster)
		Expect(out).To(HaveLen(2))
		machineNames := make([]string, len(out))
		for i := range out {
			machineNames[i] = out[i].Name
		}
		Expect(machineNames).To(ConsistOf("test-machine", "another-test-machine"))
	})
})

var _ = Describe("utility functions", func() {
	table.DescribeTable("should detect userdata is cloud-config", func(userData []byte, expected bool) {
		Expect(isCloudConfigUserData(userData)).To(Equal(expected))
	},
		table.Entry("should detect cloud-config", []byte("#something\n\n#something else\n#cloud-config\nthe end"), true),
		table.Entry("should not detect cloud-config", []byte("#something\n\n#something else\n#not-cloud-config\nthe end"), false),
		table.Entry("should not detect cloud-config", []byte("#something\n\n#something else\n   #cloud-config\nthe end"), false),
	)
})

<<<<<<< HEAD
=======
var _ = Describe("reconcile a kubevirt machine", func() {
	mockCtrl = gomock.NewController(GinkgoT())
	workloadClusterMock := mock.NewMockWorkloadCluster(mockCtrl)
	testLogger := ctrl.Log.WithName("test")
	var machineContext *context.MachineContext

	BeforeEach(func() {

		bootstrapSecretName = "bootstrap-secret"
		sshKeySecretName = "ssh-keys"
		clusterName = "kvcluster"
		machineName = "test-machine"
		kubevirtMachineName = "test-kubevirt-machine"
		kubevirtMachine = testing.NewKubevirtMachine(kubevirtMachineName, machineName)
		kubevirtCluster = testing.NewKubevirtCluster(clusterName, machineName)

		cluster = testing.NewCluster(clusterName, kubevirtCluster)
		machine = testing.NewMachine(clusterName, machineName, kubevirtMachine)

		machine.Spec = clusterv1.MachineSpec{
			Bootstrap: clusterv1.Bootstrap{
				DataSecretName: &bootstrapSecretName,
			},
		}

		kubevirtCluster.Spec.SshKeys = infrav1.SSHKeys{DataSecretName: &sshKeySecretName}

		sshKeySecret = &corev1.Secret{
			ObjectMeta: metav1.ObjectMeta{
				Name: sshKeySecretName,
			},
			Data: map[string][]byte{
				"pub": []byte("sha-rsa 1234"),
				"key": []byte("sha-rsa 5678"),
			},
		}

		bootstrapSecret = &corev1.Secret{
			ObjectMeta: metav1.ObjectMeta{
				Name: bootstrapSecretName,
			},
			Data: map[string][]byte{
				"value": []byte("shell-script"),
			},
		}

		bootstrapUserDataSecret = &corev1.Secret{
			ObjectMeta: metav1.ObjectMeta{
				Name: bootstrapSecretName + "-userdata",
			},
			Data: map[string][]byte{
				"userdata": []byte("shell-script"),
			},
		}

		vm = &kubevirtv1.VirtualMachine{
			TypeMeta: metav1.TypeMeta{
				Kind:       "VirtualMachine",
				APIVersion: "kubevirt.io",
			},
			ObjectMeta: metav1.ObjectMeta{
				Name: kubevirtMachineName,
			},
		}

		vmi = &kubevirtv1.VirtualMachineInstance{
			TypeMeta: metav1.TypeMeta{
				Kind:       "VirtualMachineInstance",
				APIVersion: "kubevirt.io",
			},
			ObjectMeta: metav1.ObjectMeta{
				Name: kubevirtMachineName,
			},
		}

	})

	setupClient := func(objects []client.Object) {
		machineContext = &context.MachineContext{
			Context:         gocontext.Background(),
			Cluster:         cluster,
			KubevirtCluster: kubevirtCluster,
			Machine:         machine,
			KubevirtMachine: kubevirtMachine,
			Logger:          testLogger,
		}

		fakeClient = fake.NewClientBuilder().WithScheme(setupScheme()).WithObjects(objects...).Build()
		kubevirtMachineReconciler = KubevirtMachineReconciler{
			Client:          fakeClient,
			WorkloadCluster: workloadClusterMock,
		}

	}
	AfterEach(func() {})

	It("should create KubeVirt VM", func() {
		objects := []client.Object{
			cluster,
			kubevirtCluster,
			machine,
			kubevirtMachine,
			sshKeySecret,
			bootstrapSecret,
			bootstrapUserDataSecret,
		}

		setupClient(objects)

		out, err := kubevirtMachineReconciler.reconcileNormal(machineContext)

		Expect(err).ShouldNot(HaveOccurred())

		// should expect to re-enqueue while waiting for VMI to come online
		Expect(out).To(Equal(ctrl.Result{RequeueAfter: 20 * time.Second}))

		// should expect VM to be created with expected name
		vm := &kubevirtv1.VirtualMachine{}
		vmKey := client.ObjectKey{Namespace: kubevirtMachine.Namespace, Name: kubevirtMachine.Name}
		err = fakeClient.Get(gocontext.Background(), vmKey, vm)
		Expect(err).NotTo(HaveOccurred())

		// Should expect kubevirt machine is still not ready
		Expect(machineContext.KubevirtMachine.Status.Ready).To(BeFalse())
		Expect(machineContext.KubevirtMachine.Spec.ProviderID).To(BeNil())
	})

	It("should detect when VMI is ready and mark KubevirtMachine ready", func() {
		vmi.Status.Conditions = []kubevirtv1.VirtualMachineInstanceCondition{
			{
				Type:   kubevirtv1.VirtualMachineInstanceReady,
				Status: corev1.ConditionTrue,
			},
		}
		vmi.Status.Interfaces = []kubevirtv1.VirtualMachineInstanceNetworkInterface{

			{
				IP: "1.1.1.1",
			},
		}

		objects := []client.Object{
			cluster,
			kubevirtCluster,
			machine,
			kubevirtMachine,
			sshKeySecret,
			bootstrapSecret,
			bootstrapUserDataSecret,
			vm,
			vmi,
		}

		setupClient(objects)

		Expect(machineContext.KubevirtMachine.Status.Ready).To(BeFalse())
		out, err := kubevirtMachineReconciler.reconcileNormal(machineContext)

		Expect(err).ShouldNot(HaveOccurred())

		// should expect to re-enqueue while waiting for VMI to come online
		Expect(out).To(Equal(ctrl.Result{}))

		// should expect VM to be created with expected name
		vm := &kubevirtv1.VirtualMachine{}
		vmKey := client.ObjectKey{Namespace: kubevirtMachine.Namespace, Name: kubevirtMachine.Name}
		err = fakeClient.Get(gocontext.Background(), vmKey, vm)
		Expect(err).NotTo(HaveOccurred())

		Expect(machineContext.KubevirtMachine.Status.Ready).To(BeTrue())
		Expect(*machineContext.KubevirtMachine.Spec.ProviderID).To(Equal("kubevirt://" + kubevirtMachineName))
	})

})

>>>>>>> 2b9a3bd0
var _ = Describe("updateNodeProviderID", func() {
	mockCtrl = gomock.NewController(GinkgoT())
	workloadClusterMock := mock.NewMockWorkloadCluster(mockCtrl)
	expectedProviderId := "aa-66@test"
	testLogger := ctrl.Log.WithName("test")

	BeforeEach(func() {
		machineName = "test-machine"
		kubevirtMachineName = "test-kubevirt-machine"
		kubevirtMachine = testing.NewKubevirtMachine(kubevirtMachineName, machineName)
		kubevirtMachineNotExist = testing.NewKubevirtMachine("test-machine-2", machineName)

		objects := []client.Object{
			kubevirtMachine,
		}
		fakeClient = fake.NewClientBuilder().WithScheme(setupScheme()).WithObjects(objects...).Build()
		kubevirtMachineReconciler = KubevirtMachineReconciler{
			Client:          fakeClient,
			WorkloadCluster: workloadClusterMock,
		}

		workloadClusterObjects := []client.Object{
			&corev1.Node{
				TypeMeta: metav1.TypeMeta{
					Kind: "Node",
				},
				ObjectMeta: metav1.ObjectMeta{
					Namespace: kubevirtMachine.Namespace,
					Name:      kubevirtMachine.Name,
				},
			},
		}
		fakeWorkloadClusterClient = fake.NewClientBuilder().WithScheme(setupScheme()).WithObjects(workloadClusterObjects...).Build()

	})

	AfterEach(func() {})

	It("should set providerID to Node", func() {
		kubevirtMachine.Spec.ProviderID = &expectedProviderId
		machineContext := &context.MachineContext{KubevirtMachine: kubevirtMachine, Logger: testLogger}
		workloadClusterMock.EXPECT().GenerateWorkloadClusterClient(machineContext).Return(fakeWorkloadClusterClient, nil)
		out, err := kubevirtMachineReconciler.updateNodeProviderID(machineContext)
		Expect(err).ShouldNot(HaveOccurred())
		Expect(out).To(Equal(ctrl.Result{}))
		workloadClusterNode := &corev1.Node{}
		workloadClusterNodeKey := client.ObjectKey{Namespace: kubevirtMachine.Namespace, Name: kubevirtMachine.Name}
		err = fakeWorkloadClusterClient.Get(machineContext, workloadClusterNodeKey, workloadClusterNode)
		Expect(err).NotTo(HaveOccurred())
		Expect(workloadClusterNode.Spec.ProviderID).To(Equal(expectedProviderId))
		Expect(kubevirtMachine.Status.NodeUpdated).To(Equal(true))
	})

	It("GenerateWorkloadClusterClient failure", func() {
		kubevirtMachine.Spec.ProviderID = &expectedProviderId
		machineContext := &context.MachineContext{KubevirtMachine: kubevirtMachine, Logger: testLogger}
		workloadClusterMock.EXPECT().GenerateWorkloadClusterClient(machineContext).Return(nil, errors.New("test error"))
		out, err := kubevirtMachineReconciler.updateNodeProviderID(machineContext)
		Expect(err).ShouldNot(HaveOccurred())
		Expect(out).To(Equal(ctrl.Result{RequeueAfter: 10 * time.Second}))
		workloadClusterNode := &corev1.Node{}
		workloadClusterNodeKey := client.ObjectKey{Namespace: kubevirtMachine.Namespace, Name: kubevirtMachine.Name}
		err = fakeWorkloadClusterClient.Get(machineContext, workloadClusterNodeKey, workloadClusterNode)
		Expect(err).NotTo(HaveOccurred())
		Expect(workloadClusterNode.Spec.ProviderID).NotTo(Equal(expectedProviderId))
		Expect(kubevirtMachine.Status.NodeUpdated).To(Equal(false))
	})

	It("Node doesn't exist", func() {
		kubevirtMachine.Spec.ProviderID = &expectedProviderId
		machineContext := &context.MachineContext{KubevirtMachine: kubevirtMachineNotExist, Logger: testLogger}
		workloadClusterMock.EXPECT().GenerateWorkloadClusterClient(machineContext).Return(fakeWorkloadClusterClient, nil)
		out, err := kubevirtMachineReconciler.updateNodeProviderID(machineContext)
		Expect(err).Should(HaveOccurred())
		Expect(out).To(Equal(ctrl.Result{RequeueAfter: 5 * time.Second}))
		workloadClusterNode := &corev1.Node{}
		workloadClusterNodeKey := client.ObjectKey{Namespace: kubevirtMachine.Namespace, Name: kubevirtMachine.Name}
		err = fakeWorkloadClusterClient.Get(machineContext, workloadClusterNodeKey, workloadClusterNode)
		Expect(err).NotTo(HaveOccurred())
		Expect(workloadClusterNode.Spec.ProviderID).NotTo(Equal(expectedProviderId))
		Expect(kubevirtMachine.Status.NodeUpdated).To(Equal(false))
	})
})

func setupScheme() *runtime.Scheme {
	s := runtime.NewScheme()
	if err := clusterv1.AddToScheme(s); err != nil {
		panic(err)
	}
	if err := infrav1.AddToScheme(s); err != nil {
		panic(err)
	}
	if err := kubevirtv1.AddToScheme(s); err != nil {
		panic(err)
	}
	if err := corev1.AddToScheme(s); err != nil {
		panic(err)
	}
	return s
}<|MERGE_RESOLUTION|>--- conflicted
+++ resolved
@@ -129,8 +129,6 @@
 	)
 })
 
-<<<<<<< HEAD
-=======
 var _ = Describe("reconcile a kubevirt machine", func() {
 	mockCtrl = gomock.NewController(GinkgoT())
 	workloadClusterMock := mock.NewMockWorkloadCluster(mockCtrl)
@@ -306,7 +304,6 @@
 
 })
 
->>>>>>> 2b9a3bd0
 var _ = Describe("updateNodeProviderID", func() {
 	mockCtrl = gomock.NewController(GinkgoT())
 	workloadClusterMock := mock.NewMockWorkloadCluster(mockCtrl)
